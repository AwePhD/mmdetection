# Copyright (c) OpenMMLab. All rights reserved.
from .ade20k import (ADE20KInstanceDataset, ADE20KPanopticDataset,
                     ADE20KSegDataset)
from .base_det_dataset import BaseDetDataset
from .cuhk_sysu import CUHK_SYSU
from .base_semseg_dataset import BaseSegDataset
from .base_video_dataset import BaseVideoDataset
from .cityscapes import CityscapesDataset
from .coco import CocoDataset
from .coco_caption import CocoCaptionDataset
from .coco_panoptic import CocoPanopticDataset
from .coco_semantic import CocoSegDataset
from .crowdhuman import CrowdHumanDataset
from .dataset_wrappers import ConcatDataset, MultiImageMixDataset
from .deepfashion import DeepFashionDataset
from .dod import DODDataset
from .dsdl import DSDLDetDataset
from .flickr30k import Flickr30kDataset
from .isaid import iSAIDDataset
from .lvis import LVISDataset, LVISV1Dataset, LVISV05Dataset
from .mdetr_style_refcoco import MDETRStyleRefCocoDataset
from .mot_challenge_dataset import MOTChallengeDataset
from .objects365 import Objects365V1Dataset, Objects365V2Dataset
from .odvg import ODVGDataset
from .openimages import OpenImagesChallengeDataset, OpenImagesDataset
from .refcoco import RefCocoDataset
from .reid_dataset import ReIDDataset
from .samplers import (AspectRatioBatchSampler, ClassAwareSampler,
                       CustomSampleSizeSampler, GroupMultiSourceSampler,
                       MultiSourceSampler, TrackAspectRatioBatchSampler,
                       TrackImgSampler)
from .utils import get_loading_pipeline
from .v3det import V3DetDataset
from .voc import VOCDataset
from .wider_face import WIDERFaceDataset
from .xml_style import XMLDataset
from .youtube_vis_dataset import YouTubeVISDataset

__all__ = [
    'XMLDataset', 'CocoDataset', 'DeepFashionDataset', 'VOCDataset',
    'CityscapesDataset', 'LVISDataset', 'LVISV05Dataset', 'LVISV1Dataset',
    'WIDERFaceDataset', 'get_loading_pipeline', 'CocoPanopticDataset',
    'MultiImageMixDataset', 'OpenImagesDataset', 'OpenImagesChallengeDataset',
    'AspectRatioBatchSampler', 'ClassAwareSampler', 'MultiSourceSampler',
    'GroupMultiSourceSampler', 'BaseDetDataset', 'CrowdHumanDataset',
    'Objects365V1Dataset', 'Objects365V2Dataset', 'DSDLDetDataset',
    'BaseVideoDataset', 'MOTChallengeDataset', 'TrackImgSampler',
    'ReIDDataset', 'YouTubeVISDataset', 'TrackAspectRatioBatchSampler',
    'ADE20KPanopticDataset', 'CocoCaptionDataset', 'RefCocoDataset',
    'BaseSegDataset', 'ADE20KSegDataset', 'CocoSegDataset',
    'ADE20KInstanceDataset', 'iSAIDDataset', 'V3DetDataset', 'ConcatDataset',
<<<<<<< HEAD
    'CUHK_SYSU',
=======
    'ODVGDataset', 'MDETRStyleRefCocoDataset', 'DODDataset',
    'CustomSampleSizeSampler', 'Flickr30kDataset'
>>>>>>> cfd5d3a9
]<|MERGE_RESOLUTION|>--- conflicted
+++ resolved
@@ -49,10 +49,6 @@
     'ADE20KPanopticDataset', 'CocoCaptionDataset', 'RefCocoDataset',
     'BaseSegDataset', 'ADE20KSegDataset', 'CocoSegDataset',
     'ADE20KInstanceDataset', 'iSAIDDataset', 'V3DetDataset', 'ConcatDataset',
-<<<<<<< HEAD
-    'CUHK_SYSU',
-=======
     'ODVGDataset', 'MDETRStyleRefCocoDataset', 'DODDataset',
-    'CustomSampleSizeSampler', 'Flickr30kDataset'
->>>>>>> cfd5d3a9
+    'CustomSampleSizeSampler', 'Flickr30kDataset', 'CUHK_SYSU',
 ]