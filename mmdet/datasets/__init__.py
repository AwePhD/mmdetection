# Copyright (c) OpenMMLab. All rights reserved.
from .ade20k import (ADE20KInstanceDataset, ADE20KPanopticDataset,
                     ADE20KSegDataset)
from .base_det_dataset import BaseDetDataset
from .cuhk_sysu import CUHK_SYSU
from .base_semseg_dataset import BaseSegDataset
from .base_video_dataset import BaseVideoDataset
from .cityscapes import CityscapesDataset
from .coco import CocoDataset
from .coco_caption import CocoCaptionDataset
from .coco_panoptic import CocoPanopticDataset
from .coco_semantic import CocoSegDataset
from .crowdhuman import CrowdHumanDataset
from .dataset_wrappers import ConcatDataset, MultiImageMixDataset
from .deepfashion import DeepFashionDataset
from .dsdl import DSDLDetDataset
from .isaid import iSAIDDataset
from .lvis import LVISDataset, LVISV1Dataset, LVISV05Dataset
from .mot_challenge_dataset import MOTChallengeDataset
from .objects365 import Objects365V1Dataset, Objects365V2Dataset
from .openimages import OpenImagesChallengeDataset, OpenImagesDataset
from .refcoco import RefCocoDataset
from .reid_dataset import ReIDDataset
from .samplers import (AspectRatioBatchSampler, ClassAwareSampler,
                       GroupMultiSourceSampler, MultiSourceSampler,
                       TrackAspectRatioBatchSampler, TrackImgSampler)
from .utils import get_loading_pipeline
from .v3det import V3DetDataset
from .voc import VOCDataset
from .wider_face import WIDERFaceDataset
from .xml_style import XMLDataset
from .youtube_vis_dataset import YouTubeVISDataset

__all__ = [
    'XMLDataset', 'CocoDataset', 'DeepFashionDataset', 'VOCDataset',
    'CityscapesDataset', 'LVISDataset', 'LVISV05Dataset', 'LVISV1Dataset',
    'WIDERFaceDataset', 'get_loading_pipeline', 'CocoPanopticDataset',
    'MultiImageMixDataset', 'OpenImagesDataset', 'OpenImagesChallengeDataset',
    'AspectRatioBatchSampler', 'ClassAwareSampler', 'MultiSourceSampler',
    'GroupMultiSourceSampler', 'BaseDetDataset', 'CrowdHumanDataset',
    'Objects365V1Dataset', 'Objects365V2Dataset', 'DSDLDetDataset',
    'BaseVideoDataset', 'MOTChallengeDataset', 'TrackImgSampler',
    'ReIDDataset', 'YouTubeVISDataset', 'TrackAspectRatioBatchSampler',
    'ADE20KPanopticDataset', 'CocoCaptionDataset', 'RefCocoDataset',
    'BaseSegDataset', 'ADE20KSegDataset', 'CocoSegDataset',
<<<<<<< HEAD
    'ADE20KInstanceDataset', 'iSAIDDataset', 'V3DetDataset', 'ConcatDataset'
=======
    'ADE20KInstanceDataset', 'iSAIDDataset', 'CUHK_SYSU'
>>>>>>> f00cb233
]<|MERGE_RESOLUTION|>--- conflicted
+++ resolved
@@ -43,9 +43,6 @@
     'ReIDDataset', 'YouTubeVISDataset', 'TrackAspectRatioBatchSampler',
     'ADE20KPanopticDataset', 'CocoCaptionDataset', 'RefCocoDataset',
     'BaseSegDataset', 'ADE20KSegDataset', 'CocoSegDataset',
-<<<<<<< HEAD
-    'ADE20KInstanceDataset', 'iSAIDDataset', 'V3DetDataset', 'ConcatDataset'
-=======
-    'ADE20KInstanceDataset', 'iSAIDDataset', 'CUHK_SYSU'
->>>>>>> f00cb233
+    'ADE20KInstanceDataset', 'iSAIDDataset', 'V3DetDataset', 'ConcatDataset',
+    'CUHK_SYSU',
 ]