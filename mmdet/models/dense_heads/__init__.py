--- conflicted
+++ resolved
@@ -69,10 +69,6 @@
     'CenterNetUpdateHead', 'RTMDetHead', 'RTMDetSepBNHead', 'CondInstBboxHead',
     'CondInstMaskHead', 'RTMDetInsHead', 'RTMDetInsSepBNHead',
     'BoxInstBboxHead', 'BoxInstMaskHead', 'ConditionalDETRHead', 'DINOHead',
-<<<<<<< HEAD
     'ATSSVLFusionHead', 'DABDETRHead', 'DDQDETRHead', 'GroundingDINOHead'
-=======
-    'ATSSVLFusionHead', 'DABDETRHead', 'LabeledMatchingLayerQ',
-    'UnlabeledMatchingLayer',
->>>>>>> f00cb233
+    'LabeledMatchingLayerQ', 'UnlabeledMatchingLayer',
 ]